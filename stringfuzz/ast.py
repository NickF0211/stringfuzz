--- conflicted
+++ resolved
@@ -89,17 +89,12 @@
     return ' '.join(map(repr, terms))
 
 # data structures
-<<<<<<< HEAD
-class ASTNode(object):
+class _ASTNode(object):
     def __eq__(self, other):
         return repr(self) == repr(other)
 
     def __hash__(self):
         return hash(repr(self))
-=======
-class _ASTNode(object):
-    pass
->>>>>>> 5ef447b3
 
 # "atoms"
 class SortNode(_ASTNode):
